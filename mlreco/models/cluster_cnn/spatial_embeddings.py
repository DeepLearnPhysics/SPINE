import torch
import torch.nn as nn
import numpy as np
import sparseconvnet as scn
from collections import defaultdict

from mlreco.models.layers.uresnet import UResNet
from mlreco.models.ppn import PPN, PPNLoss
from mlreco.models.layers.stacknet import StackUNet
from .utils import add_normalized_coordinates, distance_matrix

class SpatialEmbeddings1(UResNet):

    def __init__(self, cfg, name='spatial_embeddings'):
        super(SpatialEmbeddings1, self).__init__(cfg, name='uresnet')
        if 'modules' in cfg:
            self.model_config = cfg['modules'][name]
        else:
            self.model_config = cfg[name]
        self.seedDim = self.model_config.get('seediness_dim', 1)
        self.coordConv = self.model_config.get('coordConv', False)
        self.sigmaDim = self.model_config.get('sigma_dim', 1)
        self.seed_freeze = self.model_config.get('seed_freeze', False)
        self.coordConv = self.model_config.get('coordConv', True)
        # Define Separate Sparse UResNet Decoder for seediness.
        self.decoding_block2 = scn.Sequential()
        self.decoding_conv2 = scn.Sequential()
        for i in range(self.num_strides-2, -1, -1):
            m = scn.Sequential().add(
                scn.BatchNormLeakyReLU(self.nPlanes[i+1], leakiness=self.leakiness)).add(
                scn.Deconvolution(self.dimension, self.nPlanes[i+1], self.nPlanes[i],
                    self.downsample[0], self.downsample[1], self.allow_bias))
            self.decoding_conv2.add(m)
            m = scn.Sequential()
            for j in range(self.reps):
                self._resnet_block(m, self.nPlanes[i] * (2 if j == 0 else 1), self.nPlanes[i])
            self.decoding_block2.add(m)

        # Define outputlayers
        self.outputEmbeddings = scn.Sequential()
        self._nin_block(self.outputEmbeddings, self.num_filters, self.dimension + self.sigmaDim)
        self.outputEmbeddings.add(scn.OutputLayer(self.dimension))
        self.outputSeediness = scn.Sequential()
        self._nin_block(self.outputSeediness, self.num_filters, self.seedDim)
        self.outputSeediness.add(scn.OutputLayer(self.dimension))

        if self.seed_freeze:
            print('Seediness Branch Freezed')
            for p in self.decoding_block2.parameters():
                p.requires_grad = False
            for p in self.decoding_conv2.parameters():
                p.requires_grad = False
            for p in self.outputSeediness.parameters():
                p.requires_grad = False

        # Pytorch Activations
        self.tanh = nn.Tanh()
        self.sigmoid = nn.Sigmoid()


    def seed_decoder(self, features_enc, deepest_layer):
        '''
        Decoder for seediness map.

        INPUTS:
            - features_enc (list of scn.SparseConvNetTensor): output of encoder.

        RETURNS:
            - features_dec (list of scn.SparseConvNetTensor): list of feature
            tensors in decoding path at each spatial resolution.
        '''
        features_seediness = []
        x = deepest_layer
        for i, layer in enumerate(self.decoding_conv2):
            encoder_feature = features_enc[-i-2]
            x = layer(x)
            x = self.concat([encoder_feature, x])
            x = self.decoding_block2[i](x)
            features_seediness.append(x)
        return features_seediness


    def forward(self, input):
        '''
        point_cloud is a list of length minibatch size (assumes mbs = 1)
        point_cloud[0] has 3 spatial coordinates + 1 batch coordinate + 1 feature
        label has shape (point_cloud.shape[0] + 5*num_labels, 1)
        label contains segmentation labels for each point + coords of gt points

        RETURNS:
            - feature_enc: encoder features at each spatial resolution.
            - feature_dec: decoder features at each spatial resolution.
        '''
        point_cloud, = input
        # print("Point Cloud: ", point_cloud)
        coords = point_cloud[:, 0:self.dimension+1].float()
        features = point_cloud[:, self.dimension+1:].float()
        features = features[:, -1].view(-1, 1)
<<<<<<< HEAD

        normalized_coords = (coords[:, :3] - float(self.spatial_size) / 2) \
                    / (float(self.spatial_size) / 2)
=======
>>>>>>> 71b8d2cc
        if self.coordConv:
            features = torch.cat([normalized_coords, features], dim=1)

        x = self.input((coords, features))
        encoder_res = self.encoder(x)
        features_enc = encoder_res['features_enc']
        deepest_layer = encoder_res['deepest_layer']
        features_cluster = self.decoder(features_enc, deepest_layer)
        features_seediness = self.seed_decoder(features_enc, deepest_layer)

        embeddings = self.outputEmbeddings(features_cluster[-1])
        embeddings[:, :self.dimension] = self.tanh(embeddings[:, :self.dimension])
        embeddings[:, :self.dimension] += normalized_coords
        seediness = self.outputSeediness(features_seediness[-1])

        res = {
            "embeddings": [embeddings[:, :self.dimension]],
            "margins": [2 * self.sigmoid(embeddings[:, self.dimension:])],
            "seediness": [self.sigmoid(seediness)]
        }

        return res


# class SpatialEmbeddings3(SpatialEmbeddings1):
    
#     def __init__(self, cfg, name='spatial_embeddings'):
#         super(SpatialEmbeddings1, self).__init__(cfg, name='uresnet')
#         self.track_reps = self.model_config.get('track_reps', 2)

#         self.track_convolutions = scn.Sequential()
#         for i in range(self.track_reps):
#             m = scn.Sequential()
#             self._resnet_block(m, self.num_filters, self.num_filters)
        
#         self.outputTracks = scn.Sequential()
#         self._nin_block(self.outputTracks, self.num_filters, self.dimension + self.sigmaDim)

#     def forward(self, input):
#         '''
#         point_cloud is a list of length minibatch size (assumes mbs = 1)
#         point_cloud[0] has 3 spatial coordinates + 1 batch coordinate + 1 feature
#         label has shape (point_cloud.shape[0] + 5*num_labels, 1)
#         label contains segmentation labels for each point + coords of gt points

#         RETURNS:
#             - feature_enc: encoder features at each spatial resolution.
#             - feature_dec: decoder features at each spatial resolution.
#         '''
#         point_cloud, = input
#         # print("Point Cloud: ", point_cloud)
#         coords = point_cloud[:, 0:self.dimension+1].float()
#         features = point_cloud[:, self.dimension+1:].float()
#         features = features[:, -1].view(-1, 1)

#         normalized_coords = (coords[:, :3] - float(self.spatial_size) / 2) \
#                     / (float(self.spatial_size) / 2)
#         if self.coordConv:
#             features = torch.cat([normalized_coords, features], dim=1)

#         x = self.input((coords, features))
#         encoder_res = self.encoder(x)
#         features_enc = encoder_res['features_enc']
#         deepest_layer = encoder_res['deepest_layer']
#         features_cluster = self.decoder(features_enc, deepest_layer)
#         features_seediness = self.seed_decoder(features_enc, deepest_layer)

#         embeddings = self.outputEmbeddings(features_cluster[-1])

#         tracks = self.track_convolutions(features_cluster[-1])
#         tracks = self.outputTracks(tracks)
#         embeddings[track_mask] = tracks
#         embeddings[:, :self.dimension] = self.tanh(embeddings[:, :self.dimension])
#         embeddings[:, :self.dimension] += normalized_coords

#         seediness = self.outputSeediness(features_seediness[-1])

#         res = {
#             "embeddings": [embeddings[:, :self.dimension]],
#             "margins": [2 * self.sigmoid(embeddings[:, self.dimension:])],
#             "seediness": [self.sigmoid(seediness)]
#         }

#         return res


class SpatialEmbeddings2(StackUNet):

    def __init__(self, cfg, name='spatial_embeddings'):
        super(SpatialEmbeddings2, self).__init__(cfg, name=name)
        if 'modules' in cfg:
            self.model_config = cfg['modules'][name]
        else:
            self.model_config = cfg
        self.seedDim = self.model_config.get('seediness_dim', 1)
        self.sigmaDim = self.model_config.get('sigma_dim', 1)
        # Define Separate Sparse UResNet Decoder for seediness.
        self.decoding_block2 = scn.Sequential()
        self.decoding_conv2 = scn.Sequential()
        for i in range(self.num_strides-2, -1, -1):
            m = scn.Sequential().add(
                scn.BatchNormLeakyReLU(self.nPlanes[i+1], leakiness=self.leakiness)).add(
                scn.Deconvolution(self.dimension, self.nPlanes[i+1], self.nPlanes[i],
                    self.downsample[0], self.downsample[1], self.allow_bias))
            self.decoding_conv2.add(m)
            m = scn.Sequential()
            for j in range(self.reps):
                self._resnet_block(m, self.nPlanes[i] * (2 if j == 0 else 1), self.nPlanes[i])
            self.decoding_block2.add(m)

        # Define outputlayers
        self.embedding = None

        self.outputEmbeddings = scn.Sequential()
        self._nin_block(self.outputEmbeddings, self.num_filters, self.dimension + self.sigmaDim)
        self.outputEmbeddings.add(scn.OutputLayer(self.dimension))
        self.outputSeediness = scn.Sequential()
        self._nin_block(self.outputSeediness, self.num_filters, self.seedDim)
        self.outputSeediness.add(scn.Sigmoid())
        self.outputSeediness.add(scn.OutputLayer(self.dimension))

        # Pytorch Activations
        self.tanh = nn.Tanh()
        self.sigmoid = nn.Sigmoid()


    def seed_decoder(self, features_enc, deepest_layer):
        '''
        Decoder for seediness map.

        INPUTS:
            - features_enc (list of scn.SparseConvNetTensor): output of encoder.

        RETURNS:
            - features_dec (list of scn.SparseConvNetTensor): list of feature
            tensors in decoding path at each spatial resolution.
        '''
        features_seediness = []
        x = deepest_layer
        for i, layer in enumerate(self.decoding_conv2):
            encoder_feature = features_enc[-i-2]
            x = layer(x)
            x = self.concat([encoder_feature, x])
            x = self.decoding_block2[i](x)
            features_seediness.append(x)
        return features_seediness


    def forward(self, input):
        '''
        point_cloud is a list of length minibatch size (assumes mbs = 1)
        point_cloud[0] has 3 spatial coordinates + 1 batch coordinate + 1 feature
        label has shape (point_cloud.shape[0] + 5*num_labels, 1)
        label contains segmentation labels for each point + coords of gt points

        RETURNS:
            - feature_enc: encoder features at each spatial resolution.
            - feature_dec: decoder features at each spatial resolution.
        '''
        point_cloud, = input
        coords = point_cloud[:, 0:self.dimension+1].float()
        features = point_cloud[:, self.dimension+1:].float()

        x = self.input((coords, features))
        encoder_res = self.encoder(x)
        features_enc = encoder_res['features_enc']
        deepest_layer = encoder_res['deepest_layer']
        features_dec = self.decoder(features_enc, deepest_layer)
        features_dec = [deepest_layer] + features_dec
        stack_feature = []

        for i, layer in enumerate(features_dec):
            if i < self.num_strides-1:
                f = self.unpooling[i](layer)
                stack_feature.append(f)
            else:
                stack_feature.append(layer)

        stack_feature = self.concat(stack_feature)
        out = self.cluster_decoder(stack_feature)
        features_seediness = self.seed_decoder(features_enc, deepest_layer)

        embeddings = self.outputEmbeddings(out)
        embeddings[:, :self.dimension] = self.tanh(embeddings[:, :self.dimension])
        embeddings[:, :self.dimension] += coords[:, :self.dimension] / self.spatial_size
        seediness = self.outputSeediness(features_seediness[-1])

        res = {
            "embeddings": [embeddings[:, :self.dimension]],
            "margins": [self.sigmoid(embeddings[:, self.dimension:])],
            "seediness": [seediness]
        }

        return res<|MERGE_RESOLUTION|>--- conflicted
+++ resolved
@@ -96,12 +96,9 @@
         coords = point_cloud[:, 0:self.dimension+1].float()
         features = point_cloud[:, self.dimension+1:].float()
         features = features[:, -1].view(-1, 1)
-<<<<<<< HEAD
 
         normalized_coords = (coords[:, :3] - float(self.spatial_size) / 2) \
                     / (float(self.spatial_size) / 2)
-=======
->>>>>>> 71b8d2cc
         if self.coordConv:
             features = torch.cat([normalized_coords, features], dim=1)
 
