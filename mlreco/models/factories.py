import torch

def model_dict():

    from . import uresnet
    from . import uresnet_lonely
    from . import uresnet_ppn_chain

    from . import uresnet_clustering
    from . import clustercnn_single
<<<<<<< HEAD
    from . import clustercnn_se

=======
>>>>>>> e702cbd0
    from . import clusternet
    from . import clustercnn_neural_dbscan
    from . import clustercnn_se
    from . import sparse_occuseg
    from . import sparseoccuseg_gnn

    from . import grappa
    from . import flashmatching_model
    from . import hierarchy
    from . import particle_types

<<<<<<< HEAD
    from . import mink_uresnet
    from . import mink_uresnet_ppn_chain
    from . import mink_singlep
    from . import mink_spice
    from . import vae
    from . import pointnet_gen

    from . import ghost_chain_2
    from . import particle_types
=======
    from . import full_cnn
    from . import full_chain
>>>>>>> e702cbd0

    # Make some models available (not all of them, e.g. PPN is not standalone)
    models = {
        # Using SCN built-in UResNet
        "uresnet": (uresnet.UResNet, uresnet.SegmentationLoss),
        # Using our custom UResNet
        "uresnet_lonely": (uresnet_lonely.UResNet, uresnet_lonely.SegmentationLoss),
<<<<<<< HEAD
        # URESNET MINKOWSKINET
        "mink_uresnet": (mink_uresnet.UResNet_Chain, mink_uresnet.SegmentationLoss),
        'mink_uresnet_ppn_chain': (mink_uresnet_ppn_chain.UResNetPPN, mink_uresnet_ppn_chain.UResNetPPNLoss), 
        "mink_singlep": (mink_singlep.ParticleImageClassifier, mink_singlep.ParticleTypeLoss),
        "mink_vae": (vae.VAE, vae.ReconstructionLoss), 
        "mink_vae_2": (vae.VAE2, vae.ReconstructionLoss),
        "mink_vae_3": (vae.VAE3, vae.ReconstructionLoss),  
        "mink_spice": (mink_spice.MinkSPICE, mink_spice.SPICELoss), 
        "pointnet_gen": (pointnet_gen.VAE, pointnet_gen.ReconstructionLoss),
        # Chain test for track clustering (w/ DBSCAN)
        #"chain_track_clustering": (chain_track_clustering.Chain, chain_track_clustering.ChainLoss),
=======
        # Chain UResNet and PPN
>>>>>>> e702cbd0
        "uresnet_ppn_chain": (uresnet_ppn_chain.Chain, uresnet_ppn_chain.ChainLoss),
        # Clustering
        "uresnet_clustering": (uresnet_clustering.UResNet, uresnet_clustering.SegmentationLoss),
        # ClusterUNet Single
        "clustercnn_single": (clustercnn_single.ClusterCNN, clustercnn_single.ClusteringLoss),
        # Colossal ClusterNet Model to Wrap them all
        "clusternet": (clusternet.ClusterCNN, clusternet.ClusteringLoss),
        # Density Loss
        "clustercnn_density": (clustercnn_neural_dbscan.ClusterCNN, clustercnn_neural_dbscan.ClusteringLoss),
        # Spatial Embeddings
        "spatial_embeddings": (clustercnn_se.ClusterCNN, clustercnn_se.ClusteringLoss),
        # OccuSeg
        "occuseg": (sparse_occuseg.SparseOccuSeg, sparse_occuseg.SparseOccuSegLoss),
        # OccuSeg with GNN
        "occuseg_gnn": (sparseoccuseg_gnn.SparseOccuSegGNN, sparseoccuseg_gnn.SparseOccuSegGNNLoss),
        # Spatial Embeddings Lite
        "spatial_embeddings_lite": (clustercnn_se.ClusterCNN2, clustercnn_se.ClusteringLoss),
        # Spatial Embeddings Lovasz free
        "spatial_embeddings_free": (clustercnn_se.ClusterCNN, clustercnn_se.ClusteringLoss),
        # Graph neural network Particle Aggregation (GrapPA)
        "grappa": (grappa.GNN, grappa.GNNLoss),
        # Flashmatching using encoder and gnn
        "flashmatching": (flashmatching_model.FlashMatchingModel, torch.nn.CrossEntropyLoss(reduction='mean')),
        # Particle flow reconstruction with GrapPA (TODO: should be merged with GrapPA)
        "hierarchy_gnn": (hierarchy.ParticleFlowModel, hierarchy.ChainLoss),
        # Particle image classifier
        "particle_type": (particle_types.ParticleImageClassifier, particle_types.ParticleTypeLoss),
<<<<<<< HEAD
        # Deghosting models
        "ghost_chain": (ghost_chain_2.GhostChain2, ghost_chain_2.GhostChain2Loss),
=======
        # CNN chain with UResNet+PPN+SPICE with a single encoder
        "full_cnn": (full_cnn.FullChain, full_cnn.FullChainLoss),
        # Full reconstruction chain, including an option for deghosting
        "full_chain": (full_chain.FullChain, full_chain.FullChainLoss),
>>>>>>> e702cbd0
    }
    return models


def construct(name):
    models = model_dict()
    if name not in models:
        raise Exception("Unknown model name provided: %s" % name)
    return models[name]<|MERGE_RESOLUTION|>--- conflicted
+++ resolved
@@ -8,11 +8,8 @@
 
     from . import uresnet_clustering
     from . import clustercnn_single
-<<<<<<< HEAD
     from . import clustercnn_se
 
-=======
->>>>>>> e702cbd0
     from . import clusternet
     from . import clustercnn_neural_dbscan
     from . import clustercnn_se
@@ -24,7 +21,6 @@
     from . import hierarchy
     from . import particle_types
 
-<<<<<<< HEAD
     from . import mink_uresnet
     from . import mink_uresnet_ppn_chain
     from . import mink_singlep
@@ -34,10 +30,8 @@
 
     from . import ghost_chain_2
     from . import particle_types
-=======
     from . import full_cnn
     from . import full_chain
->>>>>>> e702cbd0
 
     # Make some models available (not all of them, e.g. PPN is not standalone)
     models = {
@@ -45,7 +39,6 @@
         "uresnet": (uresnet.UResNet, uresnet.SegmentationLoss),
         # Using our custom UResNet
         "uresnet_lonely": (uresnet_lonely.UResNet, uresnet_lonely.SegmentationLoss),
-<<<<<<< HEAD
         # URESNET MINKOWSKINET
         "mink_uresnet": (mink_uresnet.UResNet_Chain, mink_uresnet.SegmentationLoss),
         'mink_uresnet_ppn_chain': (mink_uresnet_ppn_chain.UResNetPPN, mink_uresnet_ppn_chain.UResNetPPNLoss), 
@@ -57,9 +50,7 @@
         "pointnet_gen": (pointnet_gen.VAE, pointnet_gen.ReconstructionLoss),
         # Chain test for track clustering (w/ DBSCAN)
         #"chain_track_clustering": (chain_track_clustering.Chain, chain_track_clustering.ChainLoss),
-=======
         # Chain UResNet and PPN
->>>>>>> e702cbd0
         "uresnet_ppn_chain": (uresnet_ppn_chain.Chain, uresnet_ppn_chain.ChainLoss),
         # Clustering
         "uresnet_clustering": (uresnet_clustering.UResNet, uresnet_clustering.SegmentationLoss),
@@ -87,15 +78,12 @@
         "hierarchy_gnn": (hierarchy.ParticleFlowModel, hierarchy.ChainLoss),
         # Particle image classifier
         "particle_type": (particle_types.ParticleImageClassifier, particle_types.ParticleTypeLoss),
-<<<<<<< HEAD
         # Deghosting models
         "ghost_chain": (ghost_chain_2.GhostChain2, ghost_chain_2.GhostChain2Loss),
-=======
         # CNN chain with UResNet+PPN+SPICE with a single encoder
         "full_cnn": (full_cnn.FullChain, full_cnn.FullChainLoss),
         # Full reconstruction chain, including an option for deghosting
         "full_chain": (full_chain.FullChain, full_chain.FullChainLoss),
->>>>>>> e702cbd0
     }
     return models
 
