from __future__ import absolute_import
from __future__ import division
from __future__ import print_function
import torch
import numpy as np
from .gnn import node_model_construct, edge_model_construct, node_encoder_construct, edge_encoder_construct
from mlreco.models.uresnet_lonely import UResNet, SegmentationLoss
from mlreco.models.ppn import PPN, PPNLoss
from mlreco.models.layers.dbscan import DBScanClusts2
from mlreco.models.cluster_node_gnn import NodeChannelLoss
from mlreco.models.cluster_gnn import EdgeChannelLoss
from mlreco.utils.gnn.cluster import relabel_groups
from mlreco.utils.gnn.evaluation import node_assignment, node_assignment_score
from mlreco.utils.gnn.network import complete_graph
import mlreco.utils
# chain UResNet + PPN + DBSCAN + GNN for showers

class ChainDBSCANGNN(torch.nn.Module):
    """
    Chain of Networks
    1) UResNet - for voxel labels
    2) PPN - for particle locations
    3) DBSCAN - to form cluster
    4) GNN - to assign EM shower groups and identify EM primaries

    INPUT DATA:
        just energy deposision data
        "input_data": ["parse_sparse3d_scn", "sparse3d_data"]
    """
    MODULES = ['dbscan', 'uresnet_ppn', 'attention_gnn']

    def __init__(self, model_config):
        super(ChainDBSCANGNN, self).__init__()

        # Initialize the chain parameters
        chain_config = model_config['chain']
        self.shower_class = int(chain_config['shower_class'])
        self.node_min_size = chain_config['node_min_size']
        self.group_pred = chain_config['group_pred']

        # Initialize the modules
        self.uresnet_lonely = UResNet(model_config)
        self.ppn            = PPN(model_config)
        self.dbscan         = DBScanClusts2(model_config)
        self.node_encoder   = node_encoder_construct(model_config)
        self.edge_encoder   = edge_encoder_construct(model_config)
        self.full_predictor = edge_model_construct(model_config)

    def forward(self, data):

        # Pass the input data through UResNet+PPN (semantic segmentation + point prediction)
<<<<<<< HEAD
        result = self.uresnet_lonely([data[0]])
        ppn_input = {}
        ppn_input.update(result)
        ppn_input['ppn_feature_enc'] = ppn_input['ppn_feature_enc'][0]
        ppn_input['ppn_feature_dec'] = ppn_input['ppn_feature_dec'][0]
        if 'ghost' in ppn_input:
            ppn_input['ghost'] = ppn_input['ghost'][0]
        ppn_output = self.ppn(ppn_input)
        result.update(ppn_output)

=======
        result = self.uresnet_ppn(data)
        # return result
>>>>>>> bc934d3b
        # Run DBSCAN
        semantic = torch.argmax(result['segmentation'][0],1).view(-1,1)
        dbscan_input = torch.cat([data[0].to(torch.float32),semantic.to(torch.float32)],dim=1)
        frags = self.dbscan(dbscan_input, onehot=False)

        # Create cluster id, group id, and shape tensor
        cluster_info = torch.ones([data[0].size()[0], 3], dtype=data[0].dtype, device=data[0].device)
        cluster_info *= -1.
        for shape, shape_frags in enumerate(frags):
            for frag_id, frag in enumerate(shape_frags):
                cluster_info[frag,0] = frag_id
                cluster_info[frag,2] = shape

        # Save the list of EM clusters, return if empty
        if not len(frags[self.shower_class]):
            return result

        # If there is cut on EM cluster size, abide
        clusts = frags[self.shower_class]
        if self.node_min_size > 0:
            clusts = [c for c in frags[self.shower_class] if len(c) > self.node_min_size]

        # Prepare cluster ID, batch ID for shower clusters
        clust_ids = np.arange(len(clusts))
        batch_ids = []
        for clust in clusts:
            batch_id = data[0][clust,3].unique()
            if not len(batch_id) == 1:
                raise ValueError('Found a cluster with mixed batch ids:', batch_id)
            batch_ids.append(batch_id[0].item())
        batch_ids = np.array(batch_ids)

        # Initialize a complete graph for edge prediction, get node and edge features
        edge_index = complete_graph(batch_ids)
        if not edge_index.shape[1]:
            return result
        x = self.node_encoder(data[0], clusts)
        e = self.edge_encoder(data[0], clusts, edge_index)

        # Add best PPN point prediction + cluster direction estimate to each fragment + scores
        ppn_feats = torch.empty((0,8), device=data[0].device, dtype=torch.float)
        for clust in clusts:
            scores = torch.softmax(result['points'][0][clust][:,3:5], dim=1)
            argmax = torch.argmax(scores[:,-1])
            start  = data[0][clust][argmax,:3].float()+result['points'][0][clust][argmax,:3]+0.5
            dir = (data[0][clust][:,:3].float()-start).mean(dim=0)
            if dir.norm():
                dir /= dir.norm()
            ppn_feats = torch.cat((ppn_feats, torch.cat([start, dir, scores[argmax]]).reshape(1,-1)), dim=0)

        x = torch.cat([x, ppn_feats], dim=1)

        # Pass through the edge model, get edge predictions
        index = torch.tensor(edge_index, device=data[0].device, dtype=torch.long)
        xbatch = torch.tensor(batch_ids, device=data[0].device, dtype=torch.long)
        out = self.full_predictor(x, index, e, xbatch)
        node_pred = out['node_pred'][0]
        edge_pred = out['edge_pred'][0]

        # Divide the edge prediction output out into different arrays (one per batch)
        _, counts = torch.unique(data[0][:,3], return_counts=True)
        vids  = np.concatenate([np.arange(n.item()) for n in counts])
        cids  = np.concatenate([np.arange(n) for n in np.unique(batch_ids, return_counts=True)[1]])
        bcids = [np.where(batch_ids == b)[0] for b in range(len(counts))]
        beids = [np.where(batch_ids[edge_index[0]] == b)[0] for b in range(len(counts))]

        node_pred = [node_pred[b] for b in bcids]
        edge_pred    = [edge_pred[b] for b in beids]
        edge_index   = [cids[edge_index[:,b]].T for b in beids]
        split_clusts = [np.array([vids[c] for c in np.array(clusts)[b]]) for b in bcids]

        # Get the predicted group ids of each of the clusters (no overlap between batches)
        split_group_ids = []
        if self.group_pred == 'threshold':
            for b in range(len(counts)):
                split_group_ids.append(node_assignment(edge_index[b], np.argmax(edge_pred[b].detach().cpu().numpy(), axis=1), len(split_clusts[b])))
        elif self.group_pred == 'score':
            for b in range(len(counts)):
                if len(split_clusts[b]):
                    split_group_ids.append(node_assignment_score(edge_index[b], edge_pred[b].detach().cpu().numpy(), len(split_clusts[b])))
                else:
                    split_group_ids.append(np.array([], dtype = np.int64))

        result.update(dict(
            shower_fragments = [split_clusts],
            edge_index = [edge_index],
            node_pred = [node_pred],
            edge_pred = [edge_pred],
            group_pred = [split_group_ids]
        ))

        return result


class ChainLoss(torch.nn.modules.loss._Loss):
    def __init__(self, cfg):
        super(ChainLoss, self).__init__()
        self.uresnet_loss = SegmentationLoss(cfg)
        self.ppn_loss     = PPNLoss(cfg)
        self.node_loss    = NodeChannelLoss(cfg)
        self.edge_loss    = EdgeChannelLoss(cfg)

    def forward(self, result, sem_label, particles, clust_label):

        loss = {}
        uresnet_loss = self.uresnet_loss(result, sem_label)
        ppn_loss = self.ppn_loss(result, sem_label, particles)
        if 'shower_fragments' in result:
            result['clusts'] = result['shower_fragments']
        edge_loss = self.edge_loss(result, clust_label, None)
        clust_label_new = clust_label
        if 'node_pred' in result:
            clust_label_new = relabel_groups(clust_label, result['clusts'], result['group_pred'], new_array=True)
        node_loss = self.node_loss(result, clust_label_new)
        if 'clusts' in result:
            del result['clusts']
        loss.update(uresnet_loss)
        loss.update(ppn_loss)
        loss.update(node_loss)
        loss.update(edge_loss)
        loss['edge_loss'] = edge_loss['loss']
        loss['node_loss'] = node_loss['loss']
        loss['edge_accuracy'] = edge_loss['accuracy']
        loss['node_accuracy'] = node_loss['accuracy']
        loss['loss'] = uresnet_loss['loss'] + ppn_loss['ppn_loss'] + node_loss['loss'] + edge_loss['loss']
        loss['accuracy'] = (uresnet_loss['accuracy'] + ppn_loss['ppn_acc'] + node_loss['accuracy'] + edge_loss['accuracy'])/4
        return loss<|MERGE_RESOLUTION|>--- conflicted
+++ resolved
@@ -49,7 +49,6 @@
     def forward(self, data):
 
         # Pass the input data through UResNet+PPN (semantic segmentation + point prediction)
-<<<<<<< HEAD
         result = self.uresnet_lonely([data[0]])
         ppn_input = {}
         ppn_input.update(result)
@@ -60,10 +59,6 @@
         ppn_output = self.ppn(ppn_input)
         result.update(ppn_output)
 
-=======
-        result = self.uresnet_ppn(data)
-        # return result
->>>>>>> bc934d3b
         # Run DBSCAN
         semantic = torch.argmax(result['segmentation'][0],1).view(-1,1)
         dbscan_input = torch.cat([data[0].to(torch.float32),semantic.to(torch.float32)],dim=1)
