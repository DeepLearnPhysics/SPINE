--- conflicted
+++ resolved
@@ -196,14 +196,9 @@
         self.loss_fn = spice_loss_construct(self.loss_name)(self.loss_config)
 
         constructor_cfg = self.loss_config['constructor_cfg']
-<<<<<<< HEAD
         # print('--------------------1---------------------')
         # pprint(constructor_cfg)
-=======
-        print('--------------------1---------------------')
-        pprint(constructor_cfg)
-        print("EVAL = {}".format(self.eval_mode))
->>>>>>> 0113f542
+        # print("EVAL = {}".format(self.eval_mode))
         self.gs_manager = ClusterGraphConstructor(constructor_cfg)
         self.gs_manager.training = ~self.eval_mode
 
@@ -239,17 +234,12 @@
         else:
             pred_labels = result['edge_score'][0] >= 0.0
 
-<<<<<<< HEAD
-        # print("Number of Wrong Edges = {} / {}".format(
-        #     torch.sum(edge_diff).item(), edge_diff.shape[0]))
-=======
         if not self.eval_mode:
 
             edge_diff = pred_labels != (result['edge_truth'][0] > 0.5)
 
             print("Number of Wrong Edges = {} / {}".format(
                 torch.sum(edge_diff).item(), edge_diff.shape[0]))
->>>>>>> 0113f542
 
             print("Number of True Dropped Edges = {} / {}".format(
                 torch.sum(result['edge_truth'][0] < 0.5).item(), edge_diff.shape[0]))
