--- conflicted
+++ resolved
@@ -17,8 +17,6 @@
             and point.y() >= meta.min_y() and point.y() <= meta.max_y()
 
 def pass_particle(gt_type, start, end, energy_deposit, vox_count):
-<<<<<<< HEAD
-
     if (np.power((start.x()-end.x()),2) + np.power((start.y()-end.y()),2) + np.power((start.z()-end.z()),2)) < 6.25:
         return True
     if gt_type == 0: return vox_count<7 or energy_deposit < 50.
@@ -28,20 +26,9 @@
     if gt_type == 4: return vox_count<5 or energy_deposit < 5.
 
 def get_ppn_info(particle_v, meta, point_type="3d", min_voxel_count=7, min_energy_deposit=10):
-=======
-    if (np.power((start.x()-end.x()),2) + np.power((start.y()-end.y()),2) + np.power((start.z()-end.z()),2)) < 6.25:
-        return True
-    if gt_type == 0: return vox_count<7 or energy_deposit < 50.
-    if gt_type == 1: return vox_count<7 or energy_deposit < 10.
-    if gt_type == 2: return vox_count<7 or energy_deposit < 1.
-    if gt_type == 3: return vox_count<5 or energy_deposit < 5.
-    if gt_type == 4: return vox_count<5 or energy_deposit < 5.
-
-def get_ppn_info(particle_v, meta, point_type="3d", min_voxel_count=7, min_energy_deposit=10):
     """
     Gets particle information for training ppn
     """
->>>>>>> 0286e309
     if point_type not in ["3d", "xy", "yz", "zx"]:
         raise Exception("Point type not supported in PPN I/O.")
     # from larcv import larcv
@@ -78,11 +65,7 @@
 
         #if pass_particle(gt_type,particle.first_step(),particle.last_step(),particle.energy_deposit(),particle.num_voxels()):
         #    continue
-<<<<<<< HEAD
-
-=======
-                         
->>>>>>> 0286e309
+
         # TODO deal with different 2d projections
         # Register start point
         x = particle.first_step().x()
@@ -90,7 +73,7 @@
         z = particle.first_step().z()
         if point_type == '3d':
             x = (x - meta.min_x()) / meta.size_voxel_x()
-            y = (y - meta.min_y()) / meta.size_voxel_y() 
+            y = (y - meta.min_y()) / meta.size_voxel_y()
             z = (z - meta.min_z()) / meta.size_voxel_z()
             gt_positions.append([x, y, z, gt_type])
         else:
@@ -112,7 +95,7 @@
                 x = (x - meta.min_x()) / meta.pixel_width()
                 y = (y - meta.min_y()) / meta.pixel_height()
                 gt_positions.append([x, y, gt_type])
-    
+
     return np.array(gt_positions)
 
 
