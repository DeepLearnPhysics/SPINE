"""Module with the classes/functions needed to unwrap batched data."""

import numpy as np
from dataclasses import dataclass
from copy import deepcopy

from mlreco import TensorBatch, IndexBatch, EdgeIndexBatch, ObjectList

from .globals import BATCH_COL
from .geometry import Geometry

INPUT_RULES = {
    'parse_sparse2d': ['tensor', None],
    'parse_sparse3d': ['tensor', None, False, True],
    'parse_sparse3d_ghost': ['tensor', None, False, True],
    'parse_sparse3d_charge_rescaled': ['tensor', None, False, True],

    'parse_cluster2d': ['tensor', None],
    'parse_cluster3d': ['tensor', None, False, True],
    'parse_cluster3d_charge_rescaled': ['tensor', None, False, True],
    'parse_cluster3d_2cryos': ['tensor', None, False, True],

    'parse_particles': ['list'],
    'parse_neutrinos': ['list'],
    'parse_particle_points': ['tensor', None, False, True],
    'parse_particle_coords': ['tensor', None, False, True],
    'parse_particle_graph': ['tensor', None],
    'parse_particle_singlep_pdg': ['tensor', None],
    'parse_particle_singlep_einit': ['tensor', None],

    'parse_meta2d': ['list'],
    'parse_meta3d': ['list'],
    'parse_run_info': ['list'],
    'parse_opflash': ['list'],
    'parse_crthits': ['list'],
    'parse_trigger': ['list']
}


class Unwrapper:
    """Unwraps batched data to its constituent entries.

    Class used to break down the batched input and output dictionaries into
    individual events. When passed through the model, the input is concatenated
    into single tensors/arrays for faster processing; this class breaks the
    output down event-wise to be human-readable.
    """
    def __init__(self, geometry=None, remove_batch_col=False):
        """Initialize the unwrapper.

        Parameters
        ----------
        geometry : Geometry
             Detector geometry (needed if the input was split in
             different volumes)
        remove_batch_col : bool
             Remove column which specifies batch ID from the unwrapped tensors
        """
        self.geo = geometry
        self.num_volumes = self.geo.num_modules if self.geo else 1
        self.remove_batch_col = remove_batch_col

    def __call__(self, data_dict, result_dict):
        """Main unwrapping function.
        
        Loops over the data and result keys and applies the unwrapping rules.
        Returns the unwrapped versions of the two dictionaries.

        Parameters
        ----------
        data_dict : dict
            Dictionary of input data (key, batched input)
        result_dict : dict
            Dictionary of output of trainval.forward (key, batched output)

        Returns
        -------
        dict
            Dictionary of unwrapped input data (key, [batch_size])
        dict
            Dictionary of unwrapped output data (key, [batch_size])
        """
        data_unwrapped, result_unwrapped = {}, {}
        for key, value in data_dict.items():
            data_unwrapped[key] = self._unwrap(key, value)
        for key, value in result_dict.items():
            result_unwrapped[key] = self._unwrap(key, value)

        return data_unwrapped, result_unwrapped

    def _unwrap(self, key, data):
        """Routes set of data to the appropriate unwrapping scheme.

        Parameters
        ----------
        key : str
            Name of the data product to unwrap
        data : list
            Data product
        """
        # Data should never be an empty list
        assert np.isscalar(data) or len(data), (
                "Batch has length 0, should not happen.")

        # Dispatch to the correct unwrapping scheme
        if (np.isscalar(data) or 
            (isinstance(data, list) and not isinstance(data[0], TensorBatch))):
            # If there is a single scalar for the entire batch or a simple list
            # of objects (one per entry), return as is
            return data

        elif isinstance(data, TensorBatch):
            # If the data is a tensor, split it between its constituents
            return self._unwrap_tensor(data)

        elif isinstance(data, list) and isinstance(data[0], TensorBatch):
            # If the data is a tensor list, split each between its constituents
            data_split = [self._unwrap_tensor(t) for t in data]
            tensor_lists = []
            batch_size = data[0].batch_size//self.num_volumes
            for b in range(batch_size):
                tensor_lists.append([l[b] for l in data_split])

            return tensor_lists

        elif isinstance(data, (IndexBatch, EdgeIndexBatch)):
            # If the data is an index, split it between its constituents
            return self._unwrap_index(data)

        else:
            raise ValueError(
                    f"Type of {key} not unwrappable: {type(data)}")

    def _unwrap_tensor(self, data):
        """Unwrap a batch of tensors into its constituents.

        Parameters
        ----------
        data : TensorBatch
            Tensor batch product
        """
        # If there is one volume, trivial
        if self.num_volumes == 1:
            if not self.remove_batch_col or not data.has_batch_col:
                return data.split()
            else:
                data_nobc = TensorBatch(
                        data.tensor[:, BATCH_COL+1:], data.counts)
                return data_nobc.split()

        # Otherwise, must shift coordinates back
        tensors = []
        batch_size = data.batch_size//self.num_volumes
        for b in range(batch_size):
            for v in range(self.num_volumes):
                idx = b*self.num_volumes + v
                tensor = data[idx]
                if v > 0 and data.coord_cols is not None:
                    for cols in data.coord_cols.reshape(-1, 3):
                        tensor[:, cols] = self.geo.translate(
                                tensor[:, cols], 0, v)
                if self.remove_batch_col and data.has_batch_col:
                    tensor = tensor[:, BATCH_COL+1:]

                tensors.append(tensor)

        return tensors

    def _unwrap_index(self, data):
        """Unwrap an index list into its constituents.

        Parameters
        ----------
        data : IndexBatch
            Index batch product
        """
        # Unwrap
        if self.num_volumes == 1:
            # If there is only one volume, trivial
            indexes = data.split()

<<<<<<< HEAD
        else:
            # If there is more than one volume, merge them together
            batch_size = data.batch_size // self.num_volumes
            indexes = []
            for b in range(batch_size):
                index_list = []
                for v in range(self.num_volumes):
                    idx = b*self.num_volumes + v
                    offset = data.offsets[idx] - data.offsets[b*self.num_volumes]
                    index_list.append(offset + data[idx])
                
                indexes.append(np.concatenate(index_list))

        # Cast the indexes to ObjectList, in case they are empty
        if isinstance(data, IndexBatch):
            shape = (0, data.shape[1]) if len(data.shape) == 2 else 0
            default = np.empty(shape, dtype=np.int64)
            for i, index in enumerate(indexes):
                indexes[i] = ObjectList(index, default=default)

        return indexes
=======
def input_unwrap_rules(schemas):
    '''
    Translates parser schemas into unwrap rules.

    Parameters
    ----------
    schemas : dict
        Dictionary of parser schemas

    Returns
    -------
    dict
        Dictionary of unwrapping rules
    '''
    rules = {}
    for name, schema in schemas.items():
        parser = schema['parser']
        assert parser in INPUT_RULES, f'Unable to unwrap data from {parser}'
        rules[name] = deepcopy(INPUT_RULES[parser])
        if rules[name][0] == 'tensor':
            rules[name][1] = name

    return rules


def prefix_unwrapper_rules(rules, prefix):
    '''
    Modifies the default rules of a module to account for
    a prefix being added to its standard set of outputs

    Parameters
    ----------
    rules : dict
        Dictionary which contains a set of unwrapping rules for each
        output key of a given module in the reconstruction chain.
    prefix : str
        Prefix to add in front of all output names

    Returns
    -------
    dict
        Dictionary of rules containing the appropriate names
    '''
    prules = {}
    for key, value in rules.items():
        pkey = f'{prefix}_{key}'
        prules[pkey] = deepcopy(rules[key])
        if len(value) > 1:
            if isinstance(value[1], str):
                prules[pkey][1] = f'{prefix}_{value[1]}'
            else:
                for i in range(len(value[1])):
                    prules[pkey][1][i] = f'{prefix}_{value[1][i]}'

    return prules
>>>>>>> adf6d8e4
<|MERGE_RESOLUTION|>--- conflicted
+++ resolved
@@ -9,32 +9,7 @@
 from .globals import BATCH_COL
 from .geometry import Geometry
 
-INPUT_RULES = {
-    'parse_sparse2d': ['tensor', None],
-    'parse_sparse3d': ['tensor', None, False, True],
-    'parse_sparse3d_ghost': ['tensor', None, False, True],
-    'parse_sparse3d_charge_rescaled': ['tensor', None, False, True],
-
-    'parse_cluster2d': ['tensor', None],
-    'parse_cluster3d': ['tensor', None, False, True],
-    'parse_cluster3d_charge_rescaled': ['tensor', None, False, True],
-    'parse_cluster3d_2cryos': ['tensor', None, False, True],
-
-    'parse_particles': ['list'],
-    'parse_neutrinos': ['list'],
-    'parse_particle_points': ['tensor', None, False, True],
-    'parse_particle_coords': ['tensor', None, False, True],
-    'parse_particle_graph': ['tensor', None],
-    'parse_particle_singlep_pdg': ['tensor', None],
-    'parse_particle_singlep_einit': ['tensor', None],
-
-    'parse_meta2d': ['list'],
-    'parse_meta3d': ['list'],
-    'parse_run_info': ['list'],
-    'parse_opflash': ['list'],
-    'parse_crthits': ['list'],
-    'parse_trigger': ['list']
-}
+__all__ = ['Unwrapper']
 
 
 class Unwrapper:
@@ -179,7 +154,6 @@
             # If there is only one volume, trivial
             indexes = data.split()
 
-<<<<<<< HEAD
         else:
             # If there is more than one volume, merge them together
             batch_size = data.batch_size // self.num_volumes
@@ -200,61 +174,4 @@
             for i, index in enumerate(indexes):
                 indexes[i] = ObjectList(index, default=default)
 
-        return indexes
-=======
-def input_unwrap_rules(schemas):
-    '''
-    Translates parser schemas into unwrap rules.
-
-    Parameters
-    ----------
-    schemas : dict
-        Dictionary of parser schemas
-
-    Returns
-    -------
-    dict
-        Dictionary of unwrapping rules
-    '''
-    rules = {}
-    for name, schema in schemas.items():
-        parser = schema['parser']
-        assert parser in INPUT_RULES, f'Unable to unwrap data from {parser}'
-        rules[name] = deepcopy(INPUT_RULES[parser])
-        if rules[name][0] == 'tensor':
-            rules[name][1] = name
-
-    return rules
-
-
-def prefix_unwrapper_rules(rules, prefix):
-    '''
-    Modifies the default rules of a module to account for
-    a prefix being added to its standard set of outputs
-
-    Parameters
-    ----------
-    rules : dict
-        Dictionary which contains a set of unwrapping rules for each
-        output key of a given module in the reconstruction chain.
-    prefix : str
-        Prefix to add in front of all output names
-
-    Returns
-    -------
-    dict
-        Dictionary of rules containing the appropriate names
-    '''
-    prules = {}
-    for key, value in rules.items():
-        pkey = f'{prefix}_{key}'
-        prules[pkey] = deepcopy(rules[key])
-        if len(value) > 1:
-            if isinstance(value[1], str):
-                prules[pkey][1] = f'{prefix}_{value[1]}'
-            else:
-                for i in range(len(value[1])):
-                    prules[pkey][1][i] = f'{prefix}_{value[1][i]}'
-
-    return prules
->>>>>>> adf6d8e4
+        return indexes