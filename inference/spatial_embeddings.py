import numpy as np
import pandas as pd
import sys
import os, re
import torch
import yaml
import time
from pathlib import Path
import argparse

current_directory = os.path.dirname(os.path.abspath(__file__))
current_directory = os.path.dirname(current_directory)
sys.path.insert(0, current_directory)

from mlreco.main_funcs import process_config, train, inference
<<<<<<< HEAD
from mlreco.utils.metrics import *
from mlreco.trainval import trainval
from mlreco.main_funcs import process_config
from mlreco.iotools.factories import loader_factory
from mlreco.main_funcs import cycle


def make_inference_cfg(train_cfg, gpu=1, snapshot=None, batch_size=1, model_path=None):

    cfg = yaml.load(open(train_cfg, 'r'), Loader=yaml.Loader)
    process_config(cfg)
    inference_cfg = cfg.copy()
    data_keys = inference_cfg['iotool']['dataset']['data_keys']
    
    # Change dataset to validation samples
    data_val = []
    for file_path in data_keys:
        data_val.append(file_path.replace('train', 'test'))
    inference_cfg['iotool']['dataset']['data_keys'] = data_val
    
    # Change batch size to 1 since no need for batching during validation
    inference_cfg['iotool']['batch_size'] = batch_size
    inference_cfg['iotool'].pop('sampler', None)
    inference_cfg['iotool'].pop('minibatch_size', None)
    inference_cfg['trainval']['gpus'] = str(gpu)
    inference_cfg['trainval']["train"] = False
    
    # Analysis keys for clustering
    inference_cfg['model']["analysis_keys"] = {
        "segmentation": 0,
        "clustering": 1,
    }
    
    # Get latest model path if checkpoint not provided.
    if model_path is None:
        model_path = inference_cfg['trainval']['model_path']
    else:
        inference_cfg['trainval']['model_path'] = model_path
    if snapshot is None:
        checkpoints = [int(re.findall('snapshot-([0-9]+).ckpt', f)[0]) for f in os.listdir(
            re.sub(r'snapshot-([0-9]+).ckpt', '', model_path)) if 'snapshot' in f]
        print(checkpoints)
        latest_ckpt = max(checkpoints)
        model_path = re.sub(r'snapshot-([0-9]+)', 'snapshot-{}'.format(str(latest_ckpt)), model_path)
    else:
        model_path = re.sub(r'snapshot-([0-9]+)', 'snapshot-{}'.format(snapshot), model_path)
    inference_cfg['trainval']['model_path'] = model_path
    process_config(inference_cfg)
    return inference_cfg


def gaussian_kernel(centroid, sigma):
    def f(x):
        dists = np.sum(np.power(x - centroid, 2), axis=1, keepdims=False)
        probs = np.exp(-dists / (2.0 * sigma**2))
        return probs
    return f


def find_cluster_means(features, labels):
    '''
    For a given image, compute the centroids \mu_c for each
    cluster label in the embedding space.

    INPUTS:
        features (torch.Tensor) - the pixel embeddings, shape=(N, d) where
        N is the number of pixels and d is the embedding space dimension.

        labels (torch.Tensor) - ground-truth group labels, shape=(N, )

    OUTPUT:
        cluster_means (torch.Tensor) - (n_c, d) tensor where n_c is the number of
        distinct instances. Each row is a (1,d) vector corresponding to
        the coordinates of the i-th centroid.
    '''
    group_ids = sorted(np.unique(labels).astype(int))
    cluster_means = []
    #print(group_ids)
    for c in group_ids:
        index = labels.astype(int) == c
        mu_c = features[index].mean(0)
        cluster_means.append(mu_c)
    cluster_means = np.vstack(cluster_means)
    return group_ids, cluster_means


def fit_predict(embeddings, seediness, margins, fitfunc,
                 s_threshold=0.0, p_threshold=0.5):
    pred_labels = -np.ones(embeddings.shape[0])
    probs = []
    spheres = []
    seediness_copy = seediness.copy()
    count = 0
    if seediness_copy.shape[0] == 1:
        return torch.argmax(seediness_copy)
    while count < int(seediness.shape[0]):
        i = np.argsort(seediness_copy.squeeze())[-1]
        seedScore = seediness[i]
        if seedScore < s_threshold:
            break
        centroid = embeddings[i]
        sigma = margins[i]
        spheres.append((centroid, sigma))
        f = fitfunc(centroid, sigma)
        pValues = f(embeddings)
        probs.append(pValues.reshape(-1, 1))
        cluster_index = (pValues > p_threshold).reshape(-1) & (seediness_copy > 0).reshape(-1)
        seediness_copy[cluster_index] = -1
        count += np.sum(cluster_index)
    if len(probs) == 0:
        return pred_labels, 1
    probs = np.hstack(probs)
    pred_labels = np.argmax(probs, axis=1)
    return pred_labels, probs.shape[1]


def main_loop(train_cfg, **kwargs):

    inference_cfg = make_inference_cfg(train_cfg, gpu=kwargs['gpu'], batch_size=1,
                        model_path=kwargs['model_path'])
    start_index = kwargs.get('start_index', 0)
    end_index = kwargs.get('end_index', 20000)
    event_list = list(range(start_index, end_index))
    loader = loader_factory(inference_cfg, event_list=event_list)
    dataset = iter(cycle(loader))
    Trainer = trainval(inference_cfg)
    loaded_iteration = Trainer.initialize()
    output = []

    inference_cfg['trainval']['iterations'] = len(event_list)
    iterations = inference_cfg['trainval']['iterations']
    s_thresholds = kwargs['s_thresholds']
    p_thresholds = kwargs['p_thresholds']

    for i in event_list:

        print("Iteration: %d" % i)

        data_blob, res = Trainer.forward(dataset)
        # segmentation = res['segmentation'][0]
        embedding = res['embeddings'][0]
        seediness = res['seediness'][0].reshape(-1, )
        margins = res['margins'][0].reshape(-1, )
        semantic_labels = data_blob['cluster_label'][0][:, -1]
        cluster_labels = data_blob['cluster_label'][0][:, 5]
        coords = data_blob['input_data'][0][:, :3]
        index = data_blob['index'][0]

        acc_dict = {}

        for c in (np.unique(semantic_labels)):
            if int(c) >= 4:
                continue
            semantic_mask = semantic_labels == c
            clabels = cluster_labels[semantic_mask]
            embedding_class = embedding[semantic_mask]
            coords_class = coords[semantic_mask]
            seed_class = seediness[semantic_mask]
            margins_class = margins[semantic_mask]
            print(index, c)
            pred, true_num_clusters = fit_predict(embedding_class, seed_class, margins_class, gaussian_kernel,
                                s_threshold=s_thresholds[int(c)], p_threshold=p_thresholds[int(c)])
            purity, efficiency = purity_efficiency(pred, clabels)
            fscore = 2 * (purity * efficiency) / (purity + efficiency)
            ari = ARI(pred, clabels)
            sbd = SBD(pred, clabels)
            nclusters = len(np.unique(clabels))
            _, true_centroids = find_cluster_means(coords_class, clabels)
            for j, cluster_id in enumerate(np.unique(clabels)):
                margin = np.mean(margins_class[clabels == cluster_id])
                true_size = np.std(np.linalg.norm(coords_class[clabels == cluster_id] - true_centroids[j], axis=1))
                row = (index, c, ari, sbd, purity, efficiency, fscore, \
                    nclusters, true_num_clusters, margin, true_size)
                output.append(row)
            print("ARI = ", ari)
            # print('SBD = ', sbd)

    output = pd.DataFrame(output, columns=['Index', 'Class', 'ARI', 'SBD',
                'Purity', 'Efficiency', 'FScore', 'num_clusters', 'true_num_clusters',
                'margin', 'true_size'])
    return output

=======
from mlreco.utils.dense_cluster import *
from pprint import pprint
>>>>>>> 5490108a

if __name__ == "__main__":

    parser = argparse.ArgumentParser()
    parser.add_argument('-test_cfg', '--test_config', help='config_path', type=str)
    #parser.add_argument('-ckpt', '--checkpoint_number', type=int)
    args = parser.parse_args()
    args = vars(args)
    cfg = yaml.load(open(args['test_config'], 'r'), Loader=yaml.Loader)

    train_cfg = cfg['config_path']
<<<<<<< HEAD
    start = time.time()
    output = main_loop(train_cfg, **cfg)
=======
    print("-------------__CFG__---------------")
    pprint(cfg)
    mode = cfg.get('mode', False)
    print(mode)

    start = time.time()
    if mode == 'optimize':
        output = main_loop_parameter_search(train_cfg, **cfg)
    elif mode == 'voxel_cut':
        output = main_loop_voxel_cut(train_cfg, **cfg)
    else:
        output = main_loop(train_cfg, **cfg)
>>>>>>> 5490108a
    end = time.time()
    print("Time = {}".format(end - start))
    name = '{}.csv'.format(cfg['name'])
    if not os.path.exists(cfg['target']):
        os.mkdir(cfg['target'])
    target = os.path.join(cfg['target'], name)
    output.to_csv(target, index=False, mode='a', chunksize=50)<|MERGE_RESOLUTION|>--- conflicted
+++ resolved
@@ -13,193 +13,8 @@
 sys.path.insert(0, current_directory)
 
 from mlreco.main_funcs import process_config, train, inference
-<<<<<<< HEAD
-from mlreco.utils.metrics import *
-from mlreco.trainval import trainval
-from mlreco.main_funcs import process_config
-from mlreco.iotools.factories import loader_factory
-from mlreco.main_funcs import cycle
-
-
-def make_inference_cfg(train_cfg, gpu=1, snapshot=None, batch_size=1, model_path=None):
-
-    cfg = yaml.load(open(train_cfg, 'r'), Loader=yaml.Loader)
-    process_config(cfg)
-    inference_cfg = cfg.copy()
-    data_keys = inference_cfg['iotool']['dataset']['data_keys']
-    
-    # Change dataset to validation samples
-    data_val = []
-    for file_path in data_keys:
-        data_val.append(file_path.replace('train', 'test'))
-    inference_cfg['iotool']['dataset']['data_keys'] = data_val
-    
-    # Change batch size to 1 since no need for batching during validation
-    inference_cfg['iotool']['batch_size'] = batch_size
-    inference_cfg['iotool'].pop('sampler', None)
-    inference_cfg['iotool'].pop('minibatch_size', None)
-    inference_cfg['trainval']['gpus'] = str(gpu)
-    inference_cfg['trainval']["train"] = False
-    
-    # Analysis keys for clustering
-    inference_cfg['model']["analysis_keys"] = {
-        "segmentation": 0,
-        "clustering": 1,
-    }
-    
-    # Get latest model path if checkpoint not provided.
-    if model_path is None:
-        model_path = inference_cfg['trainval']['model_path']
-    else:
-        inference_cfg['trainval']['model_path'] = model_path
-    if snapshot is None:
-        checkpoints = [int(re.findall('snapshot-([0-9]+).ckpt', f)[0]) for f in os.listdir(
-            re.sub(r'snapshot-([0-9]+).ckpt', '', model_path)) if 'snapshot' in f]
-        print(checkpoints)
-        latest_ckpt = max(checkpoints)
-        model_path = re.sub(r'snapshot-([0-9]+)', 'snapshot-{}'.format(str(latest_ckpt)), model_path)
-    else:
-        model_path = re.sub(r'snapshot-([0-9]+)', 'snapshot-{}'.format(snapshot), model_path)
-    inference_cfg['trainval']['model_path'] = model_path
-    process_config(inference_cfg)
-    return inference_cfg
-
-
-def gaussian_kernel(centroid, sigma):
-    def f(x):
-        dists = np.sum(np.power(x - centroid, 2), axis=1, keepdims=False)
-        probs = np.exp(-dists / (2.0 * sigma**2))
-        return probs
-    return f
-
-
-def find_cluster_means(features, labels):
-    '''
-    For a given image, compute the centroids \mu_c for each
-    cluster label in the embedding space.
-
-    INPUTS:
-        features (torch.Tensor) - the pixel embeddings, shape=(N, d) where
-        N is the number of pixels and d is the embedding space dimension.
-
-        labels (torch.Tensor) - ground-truth group labels, shape=(N, )
-
-    OUTPUT:
-        cluster_means (torch.Tensor) - (n_c, d) tensor where n_c is the number of
-        distinct instances. Each row is a (1,d) vector corresponding to
-        the coordinates of the i-th centroid.
-    '''
-    group_ids = sorted(np.unique(labels).astype(int))
-    cluster_means = []
-    #print(group_ids)
-    for c in group_ids:
-        index = labels.astype(int) == c
-        mu_c = features[index].mean(0)
-        cluster_means.append(mu_c)
-    cluster_means = np.vstack(cluster_means)
-    return group_ids, cluster_means
-
-
-def fit_predict(embeddings, seediness, margins, fitfunc,
-                 s_threshold=0.0, p_threshold=0.5):
-    pred_labels = -np.ones(embeddings.shape[0])
-    probs = []
-    spheres = []
-    seediness_copy = seediness.copy()
-    count = 0
-    if seediness_copy.shape[0] == 1:
-        return torch.argmax(seediness_copy)
-    while count < int(seediness.shape[0]):
-        i = np.argsort(seediness_copy.squeeze())[-1]
-        seedScore = seediness[i]
-        if seedScore < s_threshold:
-            break
-        centroid = embeddings[i]
-        sigma = margins[i]
-        spheres.append((centroid, sigma))
-        f = fitfunc(centroid, sigma)
-        pValues = f(embeddings)
-        probs.append(pValues.reshape(-1, 1))
-        cluster_index = (pValues > p_threshold).reshape(-1) & (seediness_copy > 0).reshape(-1)
-        seediness_copy[cluster_index] = -1
-        count += np.sum(cluster_index)
-    if len(probs) == 0:
-        return pred_labels, 1
-    probs = np.hstack(probs)
-    pred_labels = np.argmax(probs, axis=1)
-    return pred_labels, probs.shape[1]
-
-
-def main_loop(train_cfg, **kwargs):
-
-    inference_cfg = make_inference_cfg(train_cfg, gpu=kwargs['gpu'], batch_size=1,
-                        model_path=kwargs['model_path'])
-    start_index = kwargs.get('start_index', 0)
-    end_index = kwargs.get('end_index', 20000)
-    event_list = list(range(start_index, end_index))
-    loader = loader_factory(inference_cfg, event_list=event_list)
-    dataset = iter(cycle(loader))
-    Trainer = trainval(inference_cfg)
-    loaded_iteration = Trainer.initialize()
-    output = []
-
-    inference_cfg['trainval']['iterations'] = len(event_list)
-    iterations = inference_cfg['trainval']['iterations']
-    s_thresholds = kwargs['s_thresholds']
-    p_thresholds = kwargs['p_thresholds']
-
-    for i in event_list:
-
-        print("Iteration: %d" % i)
-
-        data_blob, res = Trainer.forward(dataset)
-        # segmentation = res['segmentation'][0]
-        embedding = res['embeddings'][0]
-        seediness = res['seediness'][0].reshape(-1, )
-        margins = res['margins'][0].reshape(-1, )
-        semantic_labels = data_blob['cluster_label'][0][:, -1]
-        cluster_labels = data_blob['cluster_label'][0][:, 5]
-        coords = data_blob['input_data'][0][:, :3]
-        index = data_blob['index'][0]
-
-        acc_dict = {}
-
-        for c in (np.unique(semantic_labels)):
-            if int(c) >= 4:
-                continue
-            semantic_mask = semantic_labels == c
-            clabels = cluster_labels[semantic_mask]
-            embedding_class = embedding[semantic_mask]
-            coords_class = coords[semantic_mask]
-            seed_class = seediness[semantic_mask]
-            margins_class = margins[semantic_mask]
-            print(index, c)
-            pred, true_num_clusters = fit_predict(embedding_class, seed_class, margins_class, gaussian_kernel,
-                                s_threshold=s_thresholds[int(c)], p_threshold=p_thresholds[int(c)])
-            purity, efficiency = purity_efficiency(pred, clabels)
-            fscore = 2 * (purity * efficiency) / (purity + efficiency)
-            ari = ARI(pred, clabels)
-            sbd = SBD(pred, clabels)
-            nclusters = len(np.unique(clabels))
-            _, true_centroids = find_cluster_means(coords_class, clabels)
-            for j, cluster_id in enumerate(np.unique(clabels)):
-                margin = np.mean(margins_class[clabels == cluster_id])
-                true_size = np.std(np.linalg.norm(coords_class[clabels == cluster_id] - true_centroids[j], axis=1))
-                row = (index, c, ari, sbd, purity, efficiency, fscore, \
-                    nclusters, true_num_clusters, margin, true_size)
-                output.append(row)
-            print("ARI = ", ari)
-            # print('SBD = ', sbd)
-
-    output = pd.DataFrame(output, columns=['Index', 'Class', 'ARI', 'SBD',
-                'Purity', 'Efficiency', 'FScore', 'num_clusters', 'true_num_clusters',
-                'margin', 'true_size'])
-    return output
-
-=======
 from mlreco.utils.dense_cluster import *
 from pprint import pprint
->>>>>>> 5490108a
 
 if __name__ == "__main__":
 
@@ -211,10 +26,6 @@
     cfg = yaml.load(open(args['test_config'], 'r'), Loader=yaml.Loader)
 
     train_cfg = cfg['config_path']
-<<<<<<< HEAD
-    start = time.time()
-    output = main_loop(train_cfg, **cfg)
-=======
     print("-------------__CFG__---------------")
     pprint(cfg)
     mode = cfg.get('mode', False)
@@ -227,7 +38,6 @@
         output = main_loop_voxel_cut(train_cfg, **cfg)
     else:
         output = main_loop(train_cfg, **cfg)
->>>>>>> 5490108a
     end = time.time()
     print("Time = {}".format(end - start))
     name = '{}.csv'.format(cfg['name'])
